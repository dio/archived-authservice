---
kind: ConfigMap
apiVersion: v1
metadata:
  name: bookinfo-authservice-configmap
data:
  config.json: |
    {
      "listen_address": "127.0.0.1",
      "listen_port": "10003",
      "log_level": "trace",
      "chains": [
        {
          "name": "idp_filter_chain",
          "filters": [
          {
<<<<<<< HEAD
            "authorization": {
              "scheme": "https",
              "hostname": "demo.example.change.me",
              "path": "/oauth/authorize/change/me",
              "port": "443"
            },
            "token": {
               "scheme": "https",
               "hostname": "demo.example.change.me",
               "path": "/oauth/token/change/me",
               "port": "443"
            },
            "jwks_uri": {
              "scheme": "https",
              "hostname": "demo.example.change.me",
              "path": "/token_keys/change/me",
              "port": "443"
            },
            "jwks": "{\"keys\":[{\"kty\":\"RSA\",\"e\":\"AQAB\",\"use\":\"sig\",\"kid\":\"sha2-2017-01-20-key\",\"alg\":\"RS256\",\"value\":\"-----BEGIN PUBLIC KEY-----\nMIIBIjANBgkqhkiG9w0BAQEFAAOCAQ8AMIIBCgKCAQEAyH6kYCP29faDAUPKtei3\nV/Zh8eCHyHRDHrD0iosvgHuaakK1AFHjD19ojuPiTQm8r8nEeQtHb6mDi1LvZ03e\nEWxpvWwFfFVtCyBqWr5wn6IkY+ZFXfERLn2NCn6sMVxcFV12sUtuqD+jrW8MnTG7\nhofQqxmVVKKsZiXCvUSzfiKxDgoiRuD3MJSoZ0nQTHVmYxlFHuhTEETuTqSPmOXd\n/xJBVRi5WYCjt1aKRRZEz04zVEBVhVkr2H84qcVJHcfXFu4JM6dg0nmTjgd5cZUN\ncwA1KhK2/Qru9N0xlk9FGD2cvrVCCPWFPvZ1W7U7PBWOSBBH6GergA+dk2vQr7Ho\nlQIDAQAB\n-----END PUBLIC KEY-----\",\"n\":\"AMh-pGAj9vX2gwFDyrXot1f2YfHgh8h0Qx6w9IqLL4B7mmpCtQBR4w9faI7j4k0JvK_JxHkLR2-pg4tS72dN3hFsab1sBXxVbQsgalq-cJ-iJGPmRV3xES59jQp-rDFcXBVddrFLbqg_o61vDJ0xu4aH0KsZlVSirGYlwr1Es34isQ4KIkbg9zCUqGdJ0Ex1ZmMZRR7oUxBE7k6kj5jl3f8SQVUYuVmAo7dWikUWRM9OM1RAVYVZK9h_OKnFSR3H1xbuCTOnYNJ5k44HeXGVDXMANSoStv0K7vTdMZZPRRg9nL61Qgj1hT72dVu1OzwVjkgQR-hnq4APnZNr0K-x6JU\"}]}",
            "callback": {
              "scheme": "https",
              "hostname": "INGRESS_HOST_CHANGE_ME",
              "path": "/productpage/oauth/callback",
              "port": "443",
            },
            "client_id": "xxxxxx-xxxx-xxxx-xxxx-xxxxxxxxx_CHANGE_ME",
            "client_secret": "xxxxx-xxxx-xxx-xxx-xxx_CHANGE_ME",
            "scopes": [],
            "landing_page": "https://<INGRESS_HOST_CHANGE_ME>/productpage",
            "cryptor_secret": "xxx_CHANGE_ME",
            "cookie_name_prefix": "productpage",
            "id_token": {
              "preamble": "Bearer",
              "header": "Authorization"
            },
            "timeout": 300
          }
=======
            "oidc":
              {
                "authorization": {
                  "scheme": "https",
                  "hostname": "demo.example.change.me",
                  "path": "/oauth/authorize/change/me",
                  "port": "443"
                },
                "token": {
                  "scheme": "https",
                  "hostname": "demo.example.change.me",
                  "path": "/oauth/token/change/me",
                  "port": "443"
                },
                "jwks_uri": {
                  "scheme": "https",
                  "hostname": "demo.example.change.me",
                  "path": "/token_keys/change/me",
                  "port": "443"
                },
                "jwks": "{\"keys\":[{\"kty\":\"RSA\",\"e\":\"AQAB\",\"use\":\"sig\",\"kid\":\"sha2-2017-01-20-key\",\"alg\":\"RS256\",\"value\":\"-----BEGIN PUBLIC KEY-----\nMIIBIjANBgkqhkiG9w0BAQEFAAOCAQ8AMIIBCgKCAQEAyH6kYCP29faDAUPKtei3\nV/Zh8eCHyHRDHrD0iosvgHuaakK1AFHjD19ojuPiTQm8r8nEeQtHb6mDi1LvZ03e\nEWxpvWwFfFVtCyBqWr5wn6IkY+ZFXfERLn2NCn6sMVxcFV12sUtuqD+jrW8MnTG7\nhofQqxmVVKKsZiXCvUSzfiKxDgoiRuD3MJSoZ0nQTHVmYxlFHuhTEETuTqSPmOXd\n/xJBVRi5WYCjt1aKRRZEz04zVEBVhVkr2H84qcVJHcfXFu4JM6dg0nmTjgd5cZUN\ncwA1KhK2/Qru9N0xlk9FGD2cvrVCCPWFPvZ1W7U7PBWOSBBH6GergA+dk2vQr7Ho\nlQIDAQAB\n-----END PUBLIC KEY-----\",\"n\":\"AMh-pGAj9vX2gwFDyrXot1f2YfHgh8h0Qx6w9IqLL4B7mmpCtQBR4w9faI7j4k0JvK_JxHkLR2-pg4tS72dN3hFsab1sBXxVbQsgalq-cJ-iJGPmRV3xES59jQp-rDFcXBVddrFLbqg_o61vDJ0xu4aH0KsZlVSirGYlwr1Es34isQ4KIkbg9zCUqGdJ0Ex1ZmMZRR7oUxBE7k6kj5jl3f8SQVUYuVmAo7dWikUWRM9OM1RAVYVZK9h_OKnFSR3H1xbuCTOnYNJ5k44HeXGVDXMANSoStv0K7vTdMZZPRRg9nL61Qgj1hT72dVu1OzwVjkgQR-hnq4APnZNr0K-x6JU\"}]}",
                "callback": {
                  "scheme": "https",
                  "hostname": "INGRESS_HOST_CHANGE_ME",
                  "path": "/productpage/oauth/callback",
                  "port": "443",
                },
                "client_id": "xxxxxx-xxxx-xxxx-xxxx-xxxxxxxxx_CHANGE_ME",
                "client_secret": "xxxxx-xxxx-xxx-xxx-xxx_CHANGE_ME",
                "scopes": [],
                "landing_page": "https://<INGRESS_HOST_CHANGE_ME>/productpage",
                "cryptor_secret": "xxx_CHANGE_ME",
                "cookie_name_prefix": "productpage",
                "id_token": {
                  "preamble": "Bearer",
                  "header": "Authorization"
                }
              }
            }
          ]
>>>>>>> f806c743
        }
      ]
    }<|MERGE_RESOLUTION|>--- conflicted
+++ resolved
@@ -14,45 +14,6 @@
           "name": "idp_filter_chain",
           "filters": [
           {
-<<<<<<< HEAD
-            "authorization": {
-              "scheme": "https",
-              "hostname": "demo.example.change.me",
-              "path": "/oauth/authorize/change/me",
-              "port": "443"
-            },
-            "token": {
-               "scheme": "https",
-               "hostname": "demo.example.change.me",
-               "path": "/oauth/token/change/me",
-               "port": "443"
-            },
-            "jwks_uri": {
-              "scheme": "https",
-              "hostname": "demo.example.change.me",
-              "path": "/token_keys/change/me",
-              "port": "443"
-            },
-            "jwks": "{\"keys\":[{\"kty\":\"RSA\",\"e\":\"AQAB\",\"use\":\"sig\",\"kid\":\"sha2-2017-01-20-key\",\"alg\":\"RS256\",\"value\":\"-----BEGIN PUBLIC KEY-----\nMIIBIjANBgkqhkiG9w0BAQEFAAOCAQ8AMIIBCgKCAQEAyH6kYCP29faDAUPKtei3\nV/Zh8eCHyHRDHrD0iosvgHuaakK1AFHjD19ojuPiTQm8r8nEeQtHb6mDi1LvZ03e\nEWxpvWwFfFVtCyBqWr5wn6IkY+ZFXfERLn2NCn6sMVxcFV12sUtuqD+jrW8MnTG7\nhofQqxmVVKKsZiXCvUSzfiKxDgoiRuD3MJSoZ0nQTHVmYxlFHuhTEETuTqSPmOXd\n/xJBVRi5WYCjt1aKRRZEz04zVEBVhVkr2H84qcVJHcfXFu4JM6dg0nmTjgd5cZUN\ncwA1KhK2/Qru9N0xlk9FGD2cvrVCCPWFPvZ1W7U7PBWOSBBH6GergA+dk2vQr7Ho\nlQIDAQAB\n-----END PUBLIC KEY-----\",\"n\":\"AMh-pGAj9vX2gwFDyrXot1f2YfHgh8h0Qx6w9IqLL4B7mmpCtQBR4w9faI7j4k0JvK_JxHkLR2-pg4tS72dN3hFsab1sBXxVbQsgalq-cJ-iJGPmRV3xES59jQp-rDFcXBVddrFLbqg_o61vDJ0xu4aH0KsZlVSirGYlwr1Es34isQ4KIkbg9zCUqGdJ0Ex1ZmMZRR7oUxBE7k6kj5jl3f8SQVUYuVmAo7dWikUWRM9OM1RAVYVZK9h_OKnFSR3H1xbuCTOnYNJ5k44HeXGVDXMANSoStv0K7vTdMZZPRRg9nL61Qgj1hT72dVu1OzwVjkgQR-hnq4APnZNr0K-x6JU\"}]}",
-            "callback": {
-              "scheme": "https",
-              "hostname": "INGRESS_HOST_CHANGE_ME",
-              "path": "/productpage/oauth/callback",
-              "port": "443",
-            },
-            "client_id": "xxxxxx-xxxx-xxxx-xxxx-xxxxxxxxx_CHANGE_ME",
-            "client_secret": "xxxxx-xxxx-xxx-xxx-xxx_CHANGE_ME",
-            "scopes": [],
-            "landing_page": "https://<INGRESS_HOST_CHANGE_ME>/productpage",
-            "cryptor_secret": "xxx_CHANGE_ME",
-            "cookie_name_prefix": "productpage",
-            "id_token": {
-              "preamble": "Bearer",
-              "header": "Authorization"
-            },
-            "timeout": 300
-          }
-=======
             "oidc":
               {
                 "authorization": {
@@ -89,11 +50,11 @@
                 "id_token": {
                   "preamble": "Bearer",
                   "header": "Authorization"
-                }
+                },
+                "timeout": 300
               }
             }
           ]
->>>>>>> f806c743
         }
       ]
     }