--- conflicted
+++ resolved
@@ -12,14 +12,9 @@
     ],
     deps = [
         "//config:config_cc",
-<<<<<<< HEAD
         "//src/config",
-        "//src/filters:pipe",
-        "//src/filters/oidc:oidc_filter",
+        "//src/filters:filter_chain",
         "@boost//:thread",
-=======
-        "//src/filters:filter_chain",
->>>>>>> 5b20adc9
         "@com_github_gabime_spdlog//:spdlog",
         "@com_github_grpc_grpc//:grpc++",
         "@envoy_api//envoy/service/auth/v2:external_auth_cc_grpc",
