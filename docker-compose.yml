--- conflicted
+++ resolved
@@ -8,15 +8,10 @@
     volumes:
       - ./run/envoy:/etc/envoy:ro
   auth:
-<<<<<<< HEAD
-    image: authservice:nickrmc83
-    command: ["-filter_config", "/etc/authservice/config.json"]
-=======
     build:
       dockerfile: build/Dockerfile.builder
       context: ./
-    command: ["-log_level", "trace", "-address", "0.0.0.0", "-port", "10004", "-filter_config", "/etc/authservice/config.json"]
->>>>>>> ad5a94f4
+    command: ["-filter_config", "/etc/authservice/config.json"]
     ports:
       - "10004:10004"
     volumes:
